--- conflicted
+++ resolved
@@ -31,11 +31,8 @@
 
 recommendations_ub = Redis(app, config_prefix="REDIS_RECOMMENDATIONS_UB")
 recommendations_lfm = Redis(app, config_prefix="REDIS_RECOMMENDATIONS_LFM")
-<<<<<<< HEAD
 recommendations_contextual = Redis(app, config_prefix="REDIS_RECOMMENDATIONS_CONTEXTUAL")
-=======
 recommendations_gcf = Redis(app, config_prefix="REDIS_RECOMMENDATIONS_GCF")
->>>>>>> 37f5d82f
 
 data_logger = DataLogger(app)
 
@@ -50,12 +47,12 @@
 )
 
 catalog.upload_recommendations(
-<<<<<<< HEAD
     recommendations_contextual, "RECOMMENDATIONS_CONTEXTUAL_FILE_PATH",
     key_object='track', key_recommendations='recommendations'
-=======
+)
+
+catalog.upload_recommendations(
     recommendations_gcf.connection, "RECOMMENDATIONS_GCF_FILE_PATH"
->>>>>>> 37f5d82f
 )
 
 top_tracks = TopPop.load_from_json("./data/top_tracks.json")
@@ -89,21 +86,12 @@
         args = parser.parse_args()
 
         fallback = Random(tracks_redis.connection)
-<<<<<<< HEAD
-        treatment = Experiments.CONTEXTUAL.assign(user)
-
-        if treatment == Treatment.T1:
-            recommender = Contextual(recommendations_contextual.connection, catalog, fallback)
-        else:
-            recommender = fallback
-=======
         treatment = Experiments.GCF.assign(user)
 
         if treatment == Treatment.T1:
             recommender = Indexed(recommendations_gcf.connection, catalog, fallback)
         else:
             recommender = Indexed(recommendations_lfm.connection, catalog, fallback)
->>>>>>> 37f5d82f
 
         recommendation = recommender.recommend_next(user, args.track, args.time)
 
