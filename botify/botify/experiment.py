from enum import Enum

import mmh3


class Treatment(Enum):
    C = 0
    T1 = 1
    T2 = 2
    T3 = 3
    T4 = 4
    T5 = 5
    T6 = 6
    T7 = 7
    T8 = 8
    T9 = 9


class Split(Enum):
    HALF_HALF = 2
    THREE_WAY = 3
    FOUR_WAY = 4
    FIVE_WAY = 5
    SEVEN_WAY = 7
    EIGHT_WAY = 8
    NINE_WAY = 9


class Experiment:
    """
    Represents a single A/B experiment. Assigns
    any user to one of the treatments based on
    experiment name and user ID.

    An example usage::

        experiment = Experiments.AA
        if experiment.assign(user) == Treatment.C:
            # do control actions
            ...
        elif experiment.assign(user) == Treatment.T1:
            # do treatment actions
            ...

    """

    def __init__(self, name: str, split: Split):
        self.name = name
        self.split = split
        self.hash = mmh3.hash(self.name)

    def assign(self, user: int) -> Treatment:
        user_hash = mmh3.hash(str(user), self.hash, False)
        return Treatment(user_hash % self.split.value)

    def __repr__(self):
        return f"{self.name}:{self.split}"


class Experiments:
    """
    A static container for all the existing experiments.
    """

    AA = Experiment("AA", Split.HALF_HALF)
    STICKY_ARTIST = Experiment("STICKY_ARTIST", Split.NINE_WAY)

    TOP_POP = Experiment("TOP_POP", Split.FOUR_WAY)
    USER_BASED = Experiment("USER_BASED", Split.HALF_HALF)
    PERSONALIZED = Experiment("PERSONALIZED", Split.HALF_HALF)
    DSSM = Experiment("DSSM", Split.HALF_HALF)
    CONTEXTUAL_DSSM_LFM = Experiment("CONTEXTUAL_DSSM_LFM", Split.FOUR_WAY)
    CONTEXTUAL = Experiment("CONTEXTUAL", Split.HALF_HALF)
    GCF = Experiment("GCF", Split.HALF_HALF)
    ALL = Experiment("ALL", Split.EIGHT_WAY)

    def __init__(self):
<<<<<<< HEAD
        self.experiments = [Experiments.CONTEXTUAL]
=======
        self.experiments = [Experiments.GCF]
>>>>>>> 37f5d82f
<|MERGE_RESOLUTION|>--- conflicted
+++ resolved
@@ -75,8 +75,4 @@
     ALL = Experiment("ALL", Split.EIGHT_WAY)
 
     def __init__(self):
-<<<<<<< HEAD
-        self.experiments = [Experiments.CONTEXTUAL]
-=======
-        self.experiments = [Experiments.GCF]
->>>>>>> 37f5d82f
+        self.experiments = [Experiments.GCF]